--- conflicted
+++ resolved
@@ -14,14 +14,9 @@
   def _test_sample(self, RV, value, *args, **kwargs):
     rv = RV(*args, value=value, **kwargs)
     value_shape = rv.value().shape
-<<<<<<< HEAD
-    expected_shape = rv.get_batch_shape().concatenate(rv.get_event_shape())
-    self.assertEqual(value_shape[-len(expected_shape):], expected_shape)
-=======
     expected_shape = rv.get_sample_shape().concatenate(
         rv.get_batch_shape()).concatenate(rv.get_event_shape())
     self.assertEqual(value_shape, expected_shape)
->>>>>>> 01e6f166
     self.assertEqual(rv.dtype, rv.value().dtype)
 
   def _test_copy(self, RV, value, *args, **kwargs):
@@ -44,14 +39,7 @@
       self.assertRaises(ValueError, self._test_sample, Normal, 2,
                         mu=[0.5], sigma=[1.0])
       self.assertRaises(ValueError, self._test_sample, Normal,
-<<<<<<< HEAD
-                        np.zeros([10, 3], np.float32),
-                        mu=[0.5, 0.5], sigma=1.)
-#       self.assertRaises(ValueError, self._test_sample, Normal, [2],
-#                         mu=0.5, sigma=1.0)
-=======
                         np.zeros([10, 3]), mu=[0.5, 0.5], sigma=[1.0, 1.0])
->>>>>>> 01e6f166
 
   def test_copy(self):
     with self.test_session():

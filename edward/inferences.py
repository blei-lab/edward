--- conflicted
+++ resolved
@@ -28,32 +28,14 @@
   ----------
   latent_vars : dict of RandomVariable to RandomVariable
     Collection of random variables to perform inference on. Each
-<<<<<<< HEAD
     random variable is binded to another random variable; the latter
     will infer the former conditional on data.
-=======
-    random variable (of type `str`) is binded to another random
-    variable (of type `RandomVariable`); the latter will infer the
-    former conditional on data.
->>>>>>> 184ea107
   data : dict
     Data dictionary whose values may vary at each session run.
   model_wrapper : ed.Model or None
     An optional wrapper for the probability model. If specified, the
     random variables in `latent_vars`' dictionary keys are strings
     used accordingly by the wrapper.
-
-  Examples
-  --------
-  >>> mu = Normal(mu=tf.constant([0.0]), sigma=tf.constant([1.0]))
-  >>> with sg.value_type(sg.SampleValue(n=50)):
-  >>>     x = Normal(mu=mu, sigma=tf.constant([1.0]))
-  >>>
-  >>> qmu_mu = tf.Variable(tf.random_normal([1]))
-  >>> qmu_sigma = tf.nn.softplus(tf.Variable(tf.random_normal([1])))
-  >>> qmu = Normal(mu=qmu_mu, sigma=qmu_sigma)
-  >>>
-  >>> Inference({mu: qmu}, {x: np.array()})
   """
   def __init__(self, latent_vars, data=None, model_wrapper=None):
     """Initialization.
@@ -62,14 +44,8 @@
     ----------
     latent_vars : dict of RandomVariable to RandomVariable
       Collection of random variables to perform inference on. Each
-<<<<<<< HEAD
       random variable is binded to another random variable; the latter
       will infer the former conditional on data.
-=======
-      random variable (of type `str`) is binded to another random
-      variable (of type `RandomVariable`); the latter will infer the
-      former conditional on data.
->>>>>>> 184ea107
     data : dict, optional
       Data dictionary which binds observed variables (of type
       `RandomVariable`) to their realizations (of type `tf.Tensor` or
@@ -99,10 +75,15 @@
 
     Examples
     --------
-    >>> model = LinearModel()
-    >>> qz = Normal(model.n_vars)
-    >>> data = {'x': np.array(), 'y': np.array()}
-    >>> Inference({'z': qz}, data, model)
+    >>> mu = Normal(mu=tf.constant([0.0]), sigma=tf.constant([1.0]))
+    >>> with sg.value_type(sg.SampleValue(n=50)):
+    >>>     x = Normal(mu=mu, sigma=tf.constant([1.0]))
+    >>>
+    >>> qmu_mu = tf.Variable(tf.random_normal([1]))
+    >>> qmu_sigma = tf.nn.softplus(tf.Variable(tf.random_normal([1])))
+    >>> qmu = Normal(mu=qmu_mu, sigma=qmu_sigma)
+    >>>
+    >>> Inference({mu: qmu}, {x: np.array()})
     """
     sess = get_session()
     if not isinstance(latent_vars, dict):
@@ -155,7 +136,6 @@
     ----------
     latent_vars : dict of RandomVariable to RandomVariable
       Collection of random variables to perform inference on. Each
-<<<<<<< HEAD
       random variable is binded to another random variable; the latter
       will infer the former conditional on data.
     data : dict, optional
@@ -172,20 +152,6 @@
       TensorFlow, Python, and PyMC3 models, the value type is a NumPy
       array or TensorFlow tensor; for Stan, the value type is the
       type according to the Stan program's data block.
-=======
-      random variable (of type `str`) is binded to another random
-      variable (of type `RandomVariable`); the latter will infer the
-      former conditional on data.
-    data : dict, optional
-      Data dictionary. For TensorFlow, Python, and Stan models,
-      the key type is a string; for PyMC3, the key type is a
-      Theano shared variable. For TensorFlow, Python, and PyMC3
-      models, the value type is a NumPy array or TensorFlow
-      placeholder; for Stan, the value type is the type
-      according to the Stan program's data block.
-    model_wrapper : ed.Model
-      Probability model.
->>>>>>> 184ea107
     """
     super(MonteCarlo, self).__init__(latent_vars, data, model_wrapper)
 
@@ -200,14 +166,8 @@
     ----------
     latent_vars : dict of RandomVariable to RandomVariable
       Collection of random variables to perform inference on. Each
-<<<<<<< HEAD
       random variable is binded to another random variable; the latter
       will infer the former conditional on data.
-=======
-      random variable (of type `str`) is binded to another random
-      variable (of type `RandomVariable`); the latter will infer the
-      former conditional on data.
->>>>>>> 184ea107
     data : dict, optional
       Data dictionary which binds observed variables (of type
       `RandomVariable`) to their realizations (of type `tf.Tensor` or
@@ -222,11 +182,6 @@
       TensorFlow, Python, and PyMC3 models, the value type is a NumPy
       array or TensorFlow tensor; for Stan, the value type is the type
       according to the Stan program's data block.
-<<<<<<< HEAD
-=======
-    model_wrapper : ed.Model
-      Probability model.
->>>>>>> 184ea107
     """
     super(VariationalInference, self).__init__(latent_vars, data, model_wrapper)
 
@@ -807,14 +762,13 @@
     latent_vars : list of RandomVariable or
                   dict of RandomVariable to RandomVariable
       Collection of random variables to perform inference on. If
-<<<<<<< HEAD
       list, each random variable will be implictly optimized
       using a ``PointMass`` distribution that is defined
       internally (with support matching each random variable).
 
     Examples
     --------
-    Most explicitly, we support
+    Most explicitly, MAP is specified via a dictionary:
 
     >>> qpi = PointMass(params=ed.to_simplex(tf.Variable(tf.zeros(K-1))))
     >>> qmu = PointMass(params=tf.Variable(tf.zeros(K*D))),
@@ -822,34 +776,13 @@
     >>> MAP({pi: qpi, mu: qmu, sigma: qsigma}, data)
 
     We also automate the specification of ``PointMass`` distributions
-    (with matching support), so you can specify
+    (with matching support), so one can pass in a list of latent
+    variables instead:
 
     >>> MAP([beta], {X: np.array(), y: np.array()})
     >>> MAP([pi, mu, sigma], {x: np.array()}
 
-    For model wrappers, the list can only have one element:
-=======
-      list, each random variable will be implictly optimized using a
-      ``PointMass` distribution that is defined internally (with
-      real-valued support). If dictionary, each random variable is
-      binded to a ``PointMass`` distribution that will be used to
-      infer the former conditional on data.
-
-    Examples
-    --------
-    Most explicitly, MAP is specified via a dictionary:
-
-    >>> qpi = PointMass(K-1, params=ed.to_simplex(tf.Variable(tf.zeros(K-1))))
-    >>> qmu = PointMass(K*D, params=tf.Variable(tf.zeros(K*D)))
-    >>> qsigma = PointMass(K*D,
-    >>>                    params=tf.nn.softplus(tf.Variable(tf.zeros(K*D))))
-    >>> MAP({'pi': qpi, 'mu': qmu, 'sigma': qsigma}, data, model_wrapper)
-
-    We also automate the specification of ``PointMass`` distributions
-    (with real-valued support), so one can pass in a list of latent
-    variables instead. However, for model wrappers, the list can only
-    have one element:
->>>>>>> 184ea107
+    However, for model wrappers, the list can only have one element:
 
     >>> MAP(['z'], data, model_wrapper)
 
@@ -861,11 +794,7 @@
     of knowing the dimensions in which to optimize each
     distribution; further, we do not know their support. For more
     than one random variable, or for constrained support, one must
-<<<<<<< HEAD
-    manually pass in the point mass distributions.
-=======
     explicitly pass in the point mass distributions.
->>>>>>> 184ea107
     """
     if isinstance(latent_vars, list):
       if len(latent_vars) > 1:

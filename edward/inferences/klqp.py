from __future__ import absolute_import
from __future__ import division
from __future__ import print_function

import six
import tensorflow as tf
import warnings

from edward.inferences.variational_inference import VariationalInference
from edward.models import RandomVariable, Normal
from edward.util import copy, kl_multivariate_normal


class KLqp(VariationalInference):
  """Variational inference with the KL divergence

  .. math::

    \\text{KL}( q(z; \lambda) \| p(z \mid x) ).

  This class minimizes the objective by automatically selecting from a
  variety of black box inference techniques.

  Notes
  -----
  ``KLqp`` also optimizes any model parameters :math:`p(z \mid x;
  \\theta)`. It does this by variational EM, minimizing

  .. math::

    \mathbb{E}_{q(z; \lambda)} [ \log p(x, z; \\theta) ]

  with respect to :math:`\\theta`.

  In conditional inference, we infer :math:`z` in :math:`p(z, \\beta
  \mid x)` while fixing inference over :math:`\\beta` using another
  distribution :math:`q(\\beta)`. During gradient calculation, instead
  of using the model's density

  .. math::

    \log p(x, z^{(s)}), z^{(s)} \sim q(z; \lambda),

  for each sample :math:`s=1,\ldots,S`, ``KLqp`` uses

  .. math::

    \log p(x, z^{(s)}, \\beta^{(s)}),

  where :math:`z^{(s)} \sim q(z; \lambda)` and :math:`\\beta^{(s)}
  \sim q(\\beta)`.
  """
  def __init__(self, *args, **kwargs):
    super(KLqp, self).__init__(*args, **kwargs)

  def initialize(self, n_samples=1, *args, **kwargs):
    """Initialization.

    Parameters
    ----------
    n_samples : int, optional
      Number of samples from variational model for calculating
      stochastic gradients.
    """
    self.n_samples = n_samples
    return super(KLqp, self).initialize(*args, **kwargs)

  def build_loss_and_gradients(self, var_list):
    """Wrapper for the ``KLqp`` loss function.

    .. math::

      -\\text{ELBO} =
        -\mathbb{E}_{q(z; \lambda)} [ \log p(x, z) - \log q(z; \lambda) ]

    KLqp supports

    1. score function gradients (Paisley et al., 2012)
    2. reparameterization gradients (Kingma and Welling, 2014)

    of the loss function.

    If the variational model is a normal distribution and the prior is
    standard normal, then loss function can be written as

    .. math::

      -\mathbb{E}_{q(z; \lambda)}[\log p(x \mid z)] +
        \\text{KL}( q(z; \lambda) \| p(z) ),

    where the KL term is computed analytically (Kingma and Welling,
    2014).
    """
    is_reparameterizable = all([rv.is_reparameterized and rv.is_continuous
                                for rv in six.itervalues(self.latent_vars)])
    qz_is_normal = all([isinstance(rv, Normal) for
                       rv in six.itervalues(self.latent_vars)])
    z_is_normal = all([isinstance(rv, Normal) for
                       rv in six.iterkeys(self.latent_vars)])
    is_analytic_kl = qz_is_normal and \
        (z_is_normal or hasattr(self.model_wrapper, 'log_lik'))
    if is_reparameterizable:
      if is_analytic_kl:
        return build_reparam_kl_loss_and_gradients(self, var_list)
      # elif is_analytic_entropy:
      #    return build_reparam_entropy_loss_and_gradients(self, var_list)
      else:
<<<<<<< HEAD
        loss = build_reparam_loss(self)

      if var_list is None:
        var_list = tf.trainable_variables()

      grads = tf.gradients(loss, var_list)
      grads_and_vars = list(zip(grads, var_list))
      return loss, grads_and_vars
=======
        return build_reparam_loss_and_gradients(self, var_list)
>>>>>>> 7b4c2c5f
    else:
      if is_analytic_kl:
        return build_score_kl_loss_and_gradients(self, var_list)
      # Analytic entropies may lead to problems around
      # convergence; for now it is deactivated.
      # elif is_analytic_entropy:
      #    return build_score_entropy_loss_and_gradients(self, var_list)
      else:
        return build_score_loss_and_gradients(self, var_list)


def MFVI(*args, **kwargs):
  warnings.simplefilter('default', DeprecationWarning)
  warnings.warn("MFVI is deprecated; use KLqp instead.", DeprecationWarning)
  return KLqp(*args, **kwargs)


class ReparameterizationKLqp(VariationalInference):
  """Variational inference with the KL divergence

  .. math::

    \\text{KL}( q(z; \lambda) \| p(z \mid x) ).

  This class minimizes the objective using the reparameterization
  gradient.
  """
  def __init__(self, *args, **kwargs):
    super(ReparameterizationKLqp, self).__init__(*args, **kwargs)

  def initialize(self, n_samples=1, *args, **kwargs):
    """Initialization.

    Parameters
    ----------
    n_samples : int, optional
      Number of samples from variational model for calculating
      stochastic gradients.
    """
    self.n_samples = n_samples
    return super(ReparameterizationKLqp, self).initialize(*args, **kwargs)

  def build_loss_and_gradients(self, var_list):
    return build_reparam_loss_and_gradients(self, var_list)


class ReparameterizationKLKLqp(VariationalInference):
  """Variational inference with the KL divergence

  .. math::

    \\text{KL}( q(z; \lambda) \| p(z \mid x) ).

  This class minimizes the objective using the reparameterization
  gradient and an analytic KL term.
  """
  def __init__(self, *args, **kwargs):
    super(ReparameterizationKLKLqp, self).__init__(*args, **kwargs)

  def initialize(self, n_samples=1, *args, **kwargs):
    """Initialization.

    Parameters
    ----------
    n_samples : int, optional
      Number of samples from variational model for calculating
      stochastic gradients.
    """
    self.n_samples = n_samples
    return super(ReparameterizationKLKLqp, self).initialize(*args, **kwargs)

  def build_loss_and_gradients(self, var_list):
    return build_reparam_kl_loss_and_gradients(self, var_list)


class ReparameterizationEntropyKLqp(VariationalInference):
  """Variational inference with the KL divergence

  .. math::

    \\text{KL}( q(z; \lambda) \| p(z \mid x) ).

  This class minimizes the objective using the reparameterization
  gradient and an analytic entropy term.
  """
  def __init__(self, *args, **kwargs):
    super(ReparameterizationEntropyKLqp, self).__init__(*args, **kwargs)

  def initialize(self, n_samples=1, *args, **kwargs):
    """Initialization.

    Parameters
    ----------
    n_samples : int, optional
      Number of samples from variational model for calculating
      stochastic gradients.
    """
    self.n_samples = n_samples
    return super(ReparameterizationEntropyKLqp, self).initialize(
        *args, **kwargs)

  def build_loss_and_gradients(self, var_list):
    return build_reparam_entropy_loss_and_gradients(self, var_list)


class ScoreKLqp(VariationalInference):
  """Variational inference with the KL divergence

  .. math::

    \\text{KL}( q(z; \lambda) \| p(z \mid x) ).

  This class minimizes the objective using the score function
  gradient.
  """
  def __init__(self, *args, **kwargs):
    super(ScoreKLqp, self).__init__(*args, **kwargs)

  def initialize(self, n_samples=1, *args, **kwargs):
    """Initialization.

    Parameters
    ----------
    n_samples : int, optional
      Number of samples from variational model for calculating
      stochastic gradients.
    """
    self.n_samples = n_samples
    return super(ScoreKLqp, self).initialize(*args, **kwargs)

  def build_loss_and_gradients(self, var_list):
    return build_score_loss_and_gradients(self, var_list)


class ScoreKLKLqp(VariationalInference):
  """Variational inference with the KL divergence

  .. math::

    \\text{KL}( q(z; \lambda) \| p(z \mid x) ).

  This class minimizes the objective using the score function gradient
  and an analytic KL term.
  """
  def __init__(self, *args, **kwargs):
    super(ScoreKLKLqp, self).__init__(*args, **kwargs)

  def initialize(self, n_samples=1, *args, **kwargs):
    """Initialization.

    Parameters
    ----------
    n_samples : int, optional
      Number of samples from variational model for calculating
      stochastic gradients.
    """
    self.n_samples = n_samples
    return super(ScoreKLKLqp, self).initialize(*args, **kwargs)

  def build_loss_and_gradients(self, var_list):
    return build_score_kl_loss_and_gradients(self, var_list)


class ScoreEntropyKLqp(VariationalInference):
  """Variational inference with the KL divergence

  .. math::

    \\text{KL}( q(z; \lambda) \| p(z \mid x) ).

  This class minimizes the objective using the score function gradient
  and an analytic entropy term.
  """
  def __init__(self, *args, **kwargs):
    super(ScoreEntropyKLqp, self).__init__(*args, **kwargs)

  def initialize(self, n_samples=1, *args, **kwargs):
    """Initialization.

    Parameters
    ----------
    n_samples : int, optional
      Number of samples from variational model for calculating
      stochastic gradients.
    """
    self.n_samples = n_samples
    return super(ScoreEntropyKLqp, self).initialize(*args, **kwargs)

  def build_loss_and_gradients(self, var_list):
    return build_score_entropy_loss_and_gradients(self, var_list)


def build_reparam_loss_and_gradients(inference, var_list):
  """Build loss function. Its automatic differentiation
  is a stochastic gradient of

  .. math::

    -\\text{ELBO} =
      -\mathbb{E}_{q(z; \lambda)} [ \log p(x, z) - \log q(z; \lambda) ]

  based on the reparameterization trick (Kingma and Welling, 2014).

  Computed by sampling from :math:`q(z;\lambda)` and evaluating the
  expectation using Monte Carlo sampling.
  """
  p_log_prob = [0.0] * inference.n_samples
  q_log_prob = [0.0] * inference.n_samples
  for s in range(inference.n_samples):
    scope = 'inference_' + str(id(inference)) + '/' + str(s)
    z_sample = {}
    for z, qz in six.iteritems(inference.latent_vars):
      # Copy q(z) to obtain new set of posterior samples.
      qz_copy = copy(qz, scope=scope)
      z_sample[z] = qz_copy.value()
      z_log_prob = tf.reduce_sum(qz_copy.log_prob(z_sample[z]))
      if z in inference.scale:
        z_log_prob *= inference.scale[z]

      q_log_prob[s] += z_log_prob

    if inference.model_wrapper is None:
      # Form dictionary in order to replace conditioning on prior or
      # observed variable with conditioning on a specific value.
      dict_swap = z_sample
      for x, qx in six.iteritems(inference.data):
        if isinstance(x, RandomVariable):
          if isinstance(qx, RandomVariable):
            qx_copy = copy(qx, scope=scope)
            dict_swap[x] = qx_copy.value()
          else:
            dict_swap[x] = qx

      for z in six.iterkeys(inference.latent_vars):
        z_copy = copy(z, dict_swap, scope=scope)
        z_log_prob = tf.reduce_sum(z_copy.log_prob(dict_swap[z]))
        if z in inference.scale:
          z_log_prob *= inference.scale[z]

        p_log_prob[s] += z_log_prob

      for x in six.iterkeys(inference.data):
        if isinstance(x, RandomVariable):
          x_copy = copy(x, dict_swap, scope=scope)
          x_log_prob = tf.reduce_sum(x_copy.log_prob(dict_swap[x]))
          if x in inference.scale:
            x_log_prob *= inference.scale[x]

          p_log_prob[s] += x_log_prob
    else:
      x = inference.data
      p_log_prob[s] = inference.model_wrapper.log_prob(x, z_sample)

  p_log_prob = tf.pack(p_log_prob)
  q_log_prob = tf.pack(q_log_prob)
  loss = -tf.reduce_mean(p_log_prob - q_log_prob)

  if var_list is None:
    var_list = tf.trainable_variables()

  grads = tf.gradients(loss, [v.ref() for v in var_list])
  grads_and_vars = list(zip(grads, var_list))
  return loss, grads_and_vars


def build_reparam_kl_loss_and_gradients(inference, var_list):
  """Build loss function. Its automatic differentiation
  is a stochastic gradient of

  .. math::

    -\\text{ELBO} =  - ( \mathbb{E}_{q(z; \lambda)} [ \log p(x \mid z) ]
          + \\text{KL}(q(z; \lambda) \| p(z)) )

  based on the reparameterization trick (Kingma and Welling, 2014).

  It assumes the KL is analytic.

  For model wrappers, it assumes the prior is :math:`p(z) =
  \mathcal{N}(z; 0, 1)`.

  Computed by sampling from :math:`q(z;\lambda)` and evaluating the
  expectation using Monte Carlo sampling.
  """
  p_log_lik = [0.0] * inference.n_samples
  for s in range(inference.n_samples):
    scope = 'inference_' + str(id(inference)) + '/' + str(s)
    z_sample = {}
    for z, qz in six.iteritems(inference.latent_vars):
      # Copy q(z) to obtain new set of posterior samples.
      qz_copy = copy(qz, scope=scope)
      z_sample[z] = qz_copy.value()

    if inference.model_wrapper is None:
      # Form dictionary in order to replace conditioning on prior or
      # observed variable with conditioning on a specific value.
      dict_swap = z_sample
      for x, qx in six.iteritems(inference.data):
        if isinstance(x, RandomVariable):
          if isinstance(qx, RandomVariable):
            qx_copy = copy(qx, scope=scope)
            dict_swap[x] = qx_copy.value()
          else:
            dict_swap[x] = qx

      for x in six.iterkeys(inference.data):
        if isinstance(x, RandomVariable):
          x_copy = copy(x, dict_swap, scope=scope)
          x_log_lik = tf.reduce_sum(x_copy.log_prob(dict_swap[x]))
          if x in inference.scale:
            x_log_lik *= inference.scale[x]

          p_log_lik[s] += x_log_lik
    else:
      x = inference.data
      p_log_lik[s] = inference.model_wrapper.log_lik(x, z_sample)

  p_log_lik = tf.pack(p_log_lik)

  if inference.model_wrapper is None:
    kl = tf.reduce_sum([inference.data.get(z, 1.0) *
                        tf.reduce_sum(kl_multivariate_normal(
                            qz.mu, qz.sigma, z.mu, z.sigma))
                        for z, qz in six.iteritems(inference.latent_vars)])
  else:
    kl = tf.reduce_sum([tf.reduce_sum(kl_multivariate_normal(qz.mu, qz.sigma))
                        for qz in six.itervalues(inference.latent_vars)])

  loss = -(tf.reduce_mean(p_log_lik) - kl)

  if var_list is None:
    var_list = tf.trainable_variables()

  grads = tf.gradients(loss, [v.ref() for v in var_list])
  grads_and_vars = list(zip(grads, var_list))
  return loss, grads_and_vars


def build_reparam_entropy_loss_and_gradients(inference, var_list):
  """Build loss function. Its automatic differentiation
  is a stochastic gradient of

  .. math::

    -\\text{ELBO} =  -( \mathbb{E}_{q(z; \lambda)} [ \log p(x , z) ]
          + \mathbb{H}(q(z; \lambda)) )

  based on the reparameterization trick (Kingma and Welling, 2014).

  It assumes the entropy is analytic.

  Computed by sampling from :math:`q(z;\lambda)` and evaluating the
  expectation using Monte Carlo sampling.
  """
  p_log_prob = [0.0] * inference.n_samples
  for s in range(inference.n_samples):
    scope = 'inference_' + str(id(inference)) + '/' + str(s)
    z_sample = {}
    for z, qz in six.iteritems(inference.latent_vars):
      # Copy q(z) to obtain new set of posterior samples.
      qz_copy = copy(qz, scope=scope)
      z_sample[z] = qz_copy.value()

    if inference.model_wrapper is None:
      # Form dictionary in order to replace conditioning on prior or
      # observed variable with conditioning on a specific value.
      dict_swap = z_sample
      for x, qx in six.iteritems(inference.data):
        if isinstance(x, RandomVariable):
          if isinstance(qx, RandomVariable):
            qx_copy = copy(qx, scope=scope)
            dict_swap[x] = qx_copy.value()
          else:
            dict_swap[x] = qx

      for z in six.iterkeys(inference.latent_vars):
        z_copy = copy(z, dict_swap, scope=scope)
        z_log_prob = tf.reduce_sum(z_copy.log_prob(dict_swap[z]))
        if z in inference.scale:
          z_log_prob *= inference.scale[z]

        p_log_prob[s] += z_log_prob

      for x in six.iterkeys(inference.data):
        if isinstance(x, RandomVariable):
          x_copy = copy(x, dict_swap, scope=scope)
          x_log_prob = tf.reduce_sum(x_copy.log_prob(dict_swap[x]))
          if x in inference.scale:
            x_log_prob *= inference.scale[x]

          p_log_prob[s] += x_log_prob
    else:
      x = inference.data
      p_log_prob[s] = inference.model_wrapper.log_prob(x, z_sample)

  p_log_prob = tf.pack(p_log_prob)

  q_entropy = tf.reduce_sum([inference.data.get(z, 1.0) * qz.entropy()
                             for z, qz in six.iteritems(inference.latent_vars)])

  loss = -(tf.reduce_mean(p_log_prob) + q_entropy)

  if var_list is None:
    var_list = tf.trainable_variables()

  grads = tf.gradients(loss, [v.ref() for v in var_list])
  grads_and_vars = list(zip(grads, var_list))
  return loss, grads_and_vars


def build_score_loss_and_gradients(inference, var_list):
  """Build loss function and gradients based on the score function
  estimator (Paisley et al., 2012).

  Computed by sampling from :math:`q(z;\lambda)` and evaluating the
  expectation using Monte Carlo sampling.
  """
  p_log_prob = [0.0] * inference.n_samples
  q_log_prob = [0.0] * inference.n_samples
  for s in range(inference.n_samples):
    scope = 'inference_' + str(id(inference)) + '/' + str(s)
    z_sample = {}
    for z, qz in six.iteritems(inference.latent_vars):
      # Copy q(z) to obtain new set of posterior samples.
      qz_copy = copy(qz, scope=scope)
      z_sample[z] = qz_copy.value()
      z_log_prob = tf.reduce_sum(
          qz_copy.log_prob(tf.stop_gradient(z_sample[z])))
      if z in inference.scale:
        z_log_prob *= inference.scale[z]

      q_log_prob[s] += z_log_prob

    if inference.model_wrapper is None:
      # Form dictionary in order to replace conditioning on prior or
      # observed variable with conditioning on a specific value.
      dict_swap = z_sample
      for x, qx in six.iteritems(inference.data):
        if isinstance(x, RandomVariable):
          if isinstance(qx, RandomVariable):
            qx_copy = copy(qx, scope=scope)
            dict_swap[x] = qx_copy.value()
          else:
            dict_swap[x] = qx

      for z in six.iterkeys(inference.latent_vars):
        z_copy = copy(z, dict_swap, scope=scope)
        z_log_prob = tf.reduce_sum(z_copy.log_prob(dict_swap[z]))
        if z in inference.scale:
          z_log_prob *= inference.scale[z]

        p_log_prob[s] += z_log_prob

      for x in six.iterkeys(inference.data):
        if isinstance(x, RandomVariable):
          x_copy = copy(x, dict_swap, scope=scope)
          x_log_prob = tf.reduce_sum(x_copy.log_prob(dict_swap[x]))
          if x in inference.scale:
            x_log_prob *= inference.scale[x]

          p_log_prob[s] += x_log_prob
    else:
      x = inference.data
      p_log_prob[s] = inference.model_wrapper.log_prob(x, z_sample)

  p_log_prob = tf.pack(p_log_prob)
  q_log_prob = tf.pack(q_log_prob)

  if var_list is None:
    var_list = tf.trainable_variables()

  losses = p_log_prob - q_log_prob
  loss = -tf.reduce_mean(losses)

  grads = tf.gradients(
      -tf.reduce_mean(q_log_prob * tf.stop_gradient(losses)),
      var_list)
  grads_and_vars = list(zip(grads, var_list))
  return loss, grads_and_vars


def build_score_kl_loss_and_gradients(inference, var_list):
  """Build loss function and gradients based on the score function
  estimator (Paisley et al., 2012).

  It assumes the KL is analytic.

  For model wrappers, it assumes the prior is :math:`p(z) =
  \mathcal{N}(z; 0, 1)`.

  Computed by sampling from :math:`q(z;\lambda)` and evaluating the
  expectation using Monte Carlo sampling.
  """
  p_log_lik = [0.0] * inference.n_samples
  q_log_prob = [0.0] * inference.n_samples
  for s in range(inference.n_samples):
    scope = 'inference_' + str(id(inference)) + '/' + str(s)
    z_sample = {}
    for z, qz in six.iteritems(inference.latent_vars):
      # Copy q(z) to obtain new set of posterior samples.
      qz_copy = copy(qz, scope=scope)
      z_sample[z] = qz_copy.value()
      z_log_prob = tf.reduce_sum(
          qz_copy.log_prob(tf.stop_gradient(z_sample[z])))
      if z in inference.scale:
        z_log_prob *= inference.scale[z]

      q_log_prob[s] += z_log_prob

    if inference.model_wrapper is None:
      # Form dictionary in order to replace conditioning on prior or
      # observed variable with conditioning on a specific value.
      dict_swap = z_sample
      for x, qx in six.iteritems(inference.data):
        if isinstance(x, RandomVariable):
          if isinstance(qx, RandomVariable):
            qx_copy = copy(qx, scope=scope)
            dict_swap[x] = qx_copy.value()
          else:
            dict_swap[x] = qx

      for x in six.iterkeys(inference.data):
        if isinstance(x, RandomVariable):
          x_copy = copy(x, dict_swap, scope=scope)
          x_log_lik = tf.reduce_sum(x_copy.log_prob(dict_swap[x]))
          if x in inference.scale:
            x_log_lik *= inference.scale[x]

          p_log_lik[s] += x_log_lik
    else:
      x = inference.data
      p_log_lik[s] = inference.model_wrapper.log_lik(x, z_sample)

  p_log_lik = tf.pack(p_log_lik)
  q_log_prob = tf.pack(q_log_prob)

  if inference.model_wrapper is None:
    kl = tf.reduce_sum([inference.data.get(z, 1.0) *
                        tf.reduce_sum(kl_multivariate_normal(
                            qz.mu, qz.sigma, z.mu, z.sigma))
                        for z, qz in six.iteritems(inference.latent_vars)])
  else:
    kl = tf.reduce_sum([tf.reduce_sum(kl_multivariate_normal(qz.mu, qz.sigma))
                        for qz in six.itervalues(inference.latent_vars)])

  if var_list is None:
    var_list = tf.trainable_variables()

  loss = -(tf.reduce_mean(p_log_lik) - kl)
  grads = tf.gradients(
      -(tf.reduce_mean(q_log_prob * tf.stop_gradient(p_log_lik)) - kl),
      var_list)
  grads_and_vars = list(zip(grads, var_list))
  return loss, grads_and_vars


def build_score_entropy_loss_and_gradients(inference, var_list):
  """Build loss function and gradients based on the score function
  estimator (Paisley et al., 2012).

  It assumes the entropy is analytic.

  Computed by sampling from :math:`q(z;\lambda)` and evaluating the
  expectation using Monte Carlo sampling.
  """
  p_log_prob = [0.0] * inference.n_samples
  q_log_prob = [0.0] * inference.n_samples
  for s in range(inference.n_samples):
    scope = 'inference_' + str(id(inference)) + '/' + str(s)
    z_sample = {}
    for z, qz in six.iteritems(inference.latent_vars):
      # Copy q(z) to obtain new set of posterior samples.
      qz_copy = copy(qz, scope=scope)
      z_sample[z] = qz_copy.value()
      z_log_prob = tf.reduce_sum(
          qz_copy.log_prob(tf.stop_gradient(z_sample[z])))
      if z in inference.scale:
        z_log_prob *= inference.scale[z]

      q_log_prob[s] += z_log_prob

    if inference.model_wrapper is None:
      # Form dictionary in order to replace conditioning on prior or
      # observed variable with conditioning on a specific value.
      dict_swap = z_sample
      for x, qx in six.iteritems(inference.data):
        if isinstance(x, RandomVariable):
          if isinstance(qx, RandomVariable):
            qx_copy = copy(qx, scope=scope)
            dict_swap[x] = qx_copy.value()
          else:
            dict_swap[x] = qx

      for z in six.iterkeys(inference.latent_vars):
        z_copy = copy(z, dict_swap, scope=scope)
        z_log_prob = tf.reduce_sum(z_copy.log_prob(dict_swap[z]))
        if z in inference.scale:
          z_log_prob *= inference.scale[z]

        p_log_prob[s] += z_log_prob

      for x in six.iterkeys(inference.data):
        if isinstance(x, RandomVariable):
          x_copy = copy(x, dict_swap, scope=scope)
          x_log_prob = tf.reduce_sum(x_copy.log_prob(dict_swap[x]))
          if x in inference.scale:
            x_log_prob *= inference.scale[x]

          p_log_prob[s] += x_log_prob
    else:
      x = inference.data
      p_log_prob[s] = inference.model_wrapper.log_prob(x, z_sample)

  p_log_prob = tf.pack(p_log_prob)
  q_log_prob = tf.pack(q_log_prob)

  q_entropy = tf.reduce_sum([inference.data.get(z, 1.0) * qz.entropy()
                             for z, qz in six.iteritems(inference.latent_vars)])

  if var_list is None:
    var_list = tf.trainable_variables()

  loss = -(tf.reduce_mean(p_log_prob) + q_entropy)
  grads = tf.gradients(
      -(tf.reduce_mean(q_log_prob * tf.stop_gradient(p_log_prob)) +
          q_entropy),
      var_list)
  grads_and_vars = list(zip(grads, var_list))
  return loss, grads_and_vars<|MERGE_RESOLUTION|>--- conflicted
+++ resolved
@@ -105,18 +105,7 @@
       # elif is_analytic_entropy:
       #    return build_reparam_entropy_loss_and_gradients(self, var_list)
       else:
-<<<<<<< HEAD
-        loss = build_reparam_loss(self)
-
-      if var_list is None:
-        var_list = tf.trainable_variables()
-
-      grads = tf.gradients(loss, var_list)
-      grads_and_vars = list(zip(grads, var_list))
-      return loss, grads_and_vars
-=======
         return build_reparam_loss_and_gradients(self, var_list)
->>>>>>> 7b4c2c5f
     else:
       if is_analytic_kl:
         return build_score_kl_loss_and_gradients(self, var_list)

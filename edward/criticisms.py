--- conflicted
+++ resolved
@@ -9,116 +9,17 @@
 from edward.util import logit, get_dims, get_session
 
 
-<<<<<<< HEAD
-def evaluate(metrics, latent_vars, data, y_true=None, model_wrapper=None, n_samples=100):
-    """Evaluate fitted model using a set of metrics.
-
-    Parameters
-    ----------
-    metrics : list of str or str
-        List of metrics or a single metric.
-    latent_vars : dict of str to RandomVariable
-        Collection of random variables (of type `str`) binded to their
-        approximate posterior (of type `RandomVariable`)
-    data : dict
-        Data dictionary to evaluate model with. For TensorFlow,
-        Python, and Stan models, the key type is a string; for PyMC3,
-        the key type is a Theano shared variable. For TensorFlow,
-        Python, and PyMC3 models, the value type is a NumPy array or
-        TensorFlow placeholder; for Stan, the value type is the type
-        according to the Stan program's data block.
-    y_true : np.ndarray or tf.Tensor
-        True values to compare to in supervised learning tasks.
-    model_wrapper : ed.Model
-        Probability model.
-    n_samples : int, optional
-        Number of posterior samples for making predictions,
-        using the posterior predictive distribution.
-
-    Returns
-    -------
-    list of float or float
-        A list of evaluations or a single evaluation.
-
-    Raises
-    ------
-    NotImplementedError
-        If an input metric does not match an implemented metric in Edward.
-    """
-    sess = get_session()
-    # Monte Carlo estimate the mean of the posterior predictive:
-    # 1. Sample a batch of latent variables from posterior
-    zs = {key: rv.sample(n_samples) for key, rv in six.iteritems(latent_vars)}
-    # 2. Make predictions, averaging over each sample of latent variables
-    y_pred = model_wrapper.predict(data, zs)
-
-    # Evaluate y_pred according to y_true for all metrics.
-    evaluations = []
-    if isinstance(metrics, str):
-        metrics = [metrics]
-
-    for metric in metrics:
-        if metric == 'accuracy' or metric == 'crossentropy':
-            # automate binary or sparse cat depending on max(y_true)
-            support = tf.reduce_max(y_true).eval()
-            if support <= 1:
-                metric = 'binary_' + metric
-            else:
-                metric = 'sparse_categorical_' + metric
-
-        if metric == 'binary_accuracy':
-            evaluations += [sess.run(binary_accuracy(y_true, y_pred))]
-        elif metric == 'categorical_accuracy':
-            evaluations += [sess.run(categorical_accuracy(y_true, y_pred))]
-        elif metric == 'sparse_categorical_accuracy':
-            evaluations += [sess.run(sparse_categorical_accuracy(y_true, y_pred))]
-        elif metric == 'log_loss' or metric == 'binary_crossentropy':
-            evaluations += [sess.run(binary_crossentropy(y_true, y_pred))]
-        elif metric == 'categorical_crossentropy':
-            evaluations += [sess.run(categorical_crossentropy(y_true, y_pred))]
-        elif metric == 'sparse_categorical_crossentropy':
-            evaluations += [sess.run(sparse_categorical_crossentropy(y_true, y_pred))]
-        elif metric == 'hinge':
-            evaluations += [sess.run(hinge(y_true, y_pred))]
-        elif metric == 'squared_hinge':
-            evaluations += [sess.run(squared_hinge(y_true, y_pred))]
-        elif metric == 'mse' or metric == 'MSE' or \
-             metric == 'mean_squared_error':
-            evaluations += [sess.run(mean_squared_error(y_true, y_pred))]
-        elif metric == 'mae' or metric == 'MAE' or \
-             metric == 'mean_absolute_error':
-            evaluations += [sess.run(mean_absolute_error(y_true, y_pred))]
-        elif metric == 'mape' or metric == 'MAPE' or \
-             metric == 'mean_absolute_percentage_error':
-            evaluations += [sess.run(mean_absolute_percentage_error(y_true, y_pred))]
-        elif metric == 'msle' or metric == 'MSLE' or \
-             metric == 'mean_squared_logarithmic_error':
-            evaluations += [sess.run(mean_squared_logarithmic_error(y_true, y_pred))]
-        elif metric == 'poisson':
-            evaluations += [sess.run(poisson(y_true, y_pred))]
-        elif metric == 'cosine' or metric == 'cosine_proximity':
-            evaluations += [sess.run(cosine_proximity(y_true, y_pred))]
-        elif metric == 'log_lik' or metric == 'log_likelihood':
-            evaluations += [sess.run(y_pred)]
-        else:
-            raise NotImplementedError()
-
-    if len(evaluations) == 1:
-        return evaluations[0]
-=======
-def evaluate(metrics, model, variational, data, y_true=None, n_samples=100):
+def evaluate(metrics, latent_vars, data, y_true=None,
+             model_wrapper=None, n_samples=100):
   """Evaluate fitted model using a set of metrics.
 
   Parameters
   ----------
   metrics : list of str or str
     List of metrics or a single metric.
-  model : ed.Model
-    Probability model, a class object with an implemented
-    ``predict`` method. PyMC3 and Stan models do not currently
-    support this method.
-  variational : ed.Variational
-    Variational approximation to the posterior p(z | x)
+  latent_vars : dict of str to RandomVariable
+    Collection of random variables (of type `str`) binded to their
+    approximate posterior (of type `RandomVariable`)
   data : dict
     Data dictionary to evaluate model with. For TensorFlow,
     Python, and Stan models, the key type is a string; for PyMC3,
@@ -128,6 +29,8 @@
     according to the Stan program's data block.
   y_true : np.ndarray or tf.Tensor
     True values to compare to in supervised learning tasks.
+  model_wrapper : ed.Model
+    Probability model.
   n_samples : int, optional
     Number of posterior samples for making predictions,
     using the posterior predictive distribution.
@@ -145,9 +48,9 @@
   sess = get_session()
   # Monte Carlo estimate the mean of the posterior predictive:
   # 1. Sample a batch of latent variables from posterior
-  zs = variational.sample(n_samples)
+  zs = {key: rv.sample(n_samples) for key, rv in six.iteritems(latent_vars)}
   # 2. Make predictions, averaging over each sample of latent variables
-  y_pred = model.predict(data, zs)
+  y_pred = model_wrapper.predict(data, zs)
 
   # Evaluate y_pred according to y_true for all metrics.
   evaluations = []
@@ -197,7 +100,6 @@
       evaluations += [sess.run(cosine_proximity(y_true, y_pred))]
     elif metric == 'log_lik' or metric == 'log_likelihood':
       evaluations += [sess.run(y_pred)]
->>>>>>> 2e024927
     else:
       raise NotImplementedError()
 
@@ -207,14 +109,7 @@
     return evaluations
 
 
-<<<<<<< HEAD
 def ppc(latent_vars, data=None, T=None, model_wrapper=None, n_samples=100):
-    """Posterior predictive check.
-    (Rubin, 1984; Meng, 1994; Gelman, Meng, and Stern, 1996)
-    If no posterior approximation is provided through ``variational``,
-    then we default to a prior predictive check (Box, 1980).
-=======
-def ppc(model, variational=None, data=None, T=None, n_samples=100):
   """Posterior predictive check.
   (Rubin, 1984; Meng, 1994; Gelman, Meng, and Stern, 1996)
   If no posterior approximation is provided through ``variational``,
@@ -231,16 +126,12 @@
 
   Parameters
   ----------
-  model : ed.Model
-    Probability model, a class object with an implemented
-    ``sample_likelihood`` method. If ``variational`` is not
-    provided (i.e., a prior predictive check), ``model`` must also
-    have a ``sample_prior`` method. PyMC3 and Stan models do not
-    currently support either method.
-  variational : ed.Variational, optional
-    Latent variable distribution q(z) to sample from. It is an
-    approximation to the posterior, e.g., a variational
-    approximation or an empirical distribution from MCMC samples.
+  latent_vars : list of str or dict of str to RandomVariable
+    Collection of random variables (of type `str`). If dictionary,
+    binded to their approximate posterior (of type
+    `RandomVariable`). If list, not binded to any posterior, and
+    samples are obtained from the model through the
+    ``sample_prior`` method.
   data : dict, optional
     Observed data to compare to. If not specified, will return
     only the reference distribution with an assumed replicated
@@ -250,6 +141,9 @@
     value type is a NumPy array or TensorFlow placeholder; for
     Stan, the value type is the type according to the Stan
     program's data block.
+  model_wrapper : ed.Model
+    Probability model. Class object that implements the
+    ``sample_likelihood`` method.
   T : function, optional
     Discrepancy function, which takes a data dictionary and list
     of latent variables as input and outputs a tf.Tensor. Default
@@ -262,7 +156,6 @@
   list of np.ndarray
     List containing the reference distribution, which is a Numpy
     vector of size elements,
->>>>>>> 2e024927
 
     .. math::
       (T(xrep^{1}, z^{1}), ..., T(xrep^{size}, z^{size}))
@@ -271,103 +164,6 @@
     elements,
 
     .. math::
-<<<<<<< HEAD
-        p(T) = \int p(T(xrep) | z) p(z | x) dz
-
-    by drawing replicated data sets xrep and calculating
-    :math:`T(xrep)` for each data set. Then it compares it to
-    :math:`T(x)`.
-
-    Parameters
-    ----------
-    latent_vars : list of str or dict of str to RandomVariable
-        Collection of random variables (of type `str`). If dictionary,
-        binded to their approximate posterior (of type
-        `RandomVariable`). If list, not binded to any posterior, and
-        samples are obtained from the model through the
-        ``sample_prior`` method.
-    data : dict, optional
-        Observed data to compare to. If not specified, will return
-        only the reference distribution with an assumed replicated
-        data set size of 1. For TensorFlow, Python, and Stan models,
-        the key type is a string; for PyMC3, the key type is a Theano
-        shared variable. For TensorFlow, Python, and PyMC3 models, the
-        value type is a NumPy array or TensorFlow placeholder; for
-        Stan, the value type is the type according to the Stan
-        program's data block.
-    model_wrapper : ed.Model
-        Probability model. Class object that implements the
-        ``sample_likelihood`` method.
-    T : function, optional
-        Discrepancy function, which takes a data dictionary and list
-        of latent variables as input and outputs a tf.Tensor. Default
-        is the identity function.
-    n_samples : int, optional
-        Number of replicated data sets.
-
-    Returns
-    -------
-    list of np.ndarray
-        List containing the reference distribution, which is a Numpy
-        vector of size elements,
-
-        .. math::
-            (T(xrep^{1}, z^{1}), ..., T(xrep^{size}, z^{size}))
-
-        and the realized discrepancy, which is a NumPy vector of size
-        elements,
-
-        .. math::
-            (T(x, z^{1}), ..., T(x, z^{size})).
-
-        If the discrepancy function is not specified, then the list
-        contains the full data distribution where each element is a
-        data set (dictionary).
-    """
-    sess = get_session()
-    if data is None:
-        N = 1
-        x = {}
-    else:
-        # Assume all values have the same data set size.
-        N = get_dims(list(six.itervalues(data))[0])[0]
-        x = data
-
-    # 1. Sample from posterior (or prior).
-    # We fetch zs out of the session because sample_likelihood() may
-    # require a SciPy-based sampler.
-    if isinstance(latent_vars, dict):
-        # `tf.identity()` is to avoid fetching, e.g., a placeholder x
-        # when feeding the dictionary {x: np.array()}. TensorFlow will
-        # raise an error.
-        zs = {key: tf.identity(rv.sample(n_samples))
-              for key, rv in six.iteritems(latent_vars)}
-        zs = sess.run(zs)
-    else:
-        zs = model_wrapper.sample_prior(n_samples)
-        zs = sess.run(zs)
-
-    # 2. Sample from likelihood.
-    xreps = model_wrapper.sample_likelihood(zs, N)
-
-    # 3. Calculate discrepancy.
-    if T is None:
-        if x is None:
-            return xreps
-        else:
-            return [xreps, x]
-
-    Txreps = []
-    Txs = []
-    zs_unpacked = {key: tf.unpack(z_samples)
-                   for key, z_samples in six.iteritems(zs)}
-    for n, xrep in enumerate(xreps):
-        z = {key: z_samples[n]
-             for key, z_samples in six.iteritems(zs_unpacked)}
-        Txreps += [T(xrep, z)]
-        if x is not None:
-            Txs += [T(x, z)]
-=======
       (T(x, z^{1}), ..., T(x, z^{size})).
 
     If the discrepancy function is not specified, then the list
@@ -386,24 +182,19 @@
   # 1. Sample from posterior (or prior).
   # We fetch zs out of the session because sample_likelihood() may
   # require a SciPy-based sampler.
-  if variational is not None:
-    zs = variational.sample(n_samples)
+  if isinstance(latent_vars, dict):
     # `tf.identity()` is to avoid fetching, e.g., a placeholder x
     # when feeding the dictionary {x: np.array()}. TensorFlow will
     # raise an error.
-    if isinstance(zs, list):
-      zs = [tf.identity(zs_elem) for zs_elem in zs]
-    else:
-      zs = tf.identity(zs)
-
+    zs = {key: tf.identity(rv.sample(n_samples))
+          for key, rv in six.iteritems(latent_vars)}
     zs = sess.run(zs)
   else:
-    zs = model.sample_prior(n_samples)
+    zs = model_wrapper.sample_prior(n_samples)
     zs = sess.run(zs)
 
   # 2. Sample from likelihood.
-  xreps = model.sample_likelihood(zs, N)
->>>>>>> 2e024927
+  xreps = model_wrapper.sample_likelihood(zs, N)
 
   # 3. Calculate discrepancy.
   if T is None:
@@ -414,7 +205,11 @@
 
   Txreps = []
   Txs = []
-  for xrep, z in zip(xreps, tf.unpack(zs)):
+  zs_unpacked = {key: tf.unpack(z_samples)
+                 for key, z_samples in six.iteritems(zs)}
+  for n, xrep in enumerate(xreps):
+    z = {key: z_samples[n]
+         for key, z_samples in six.iteritems(zs_unpacked)}
     Txreps += [T(xrep, z)]
     if x is not None:
       Txs += [T(x, z)]

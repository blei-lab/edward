--- conflicted
+++ resolved
@@ -14,23 +14,17 @@
             self.num_vars = 0
             self.num_params = 0
             self.is_reparam = True
-<<<<<<< HEAD
             self.is_normal = True
-=======
             self.sample_tensor = []
->>>>>>> f53b06cc
         else:
             self.num_factors = sum([layer.num_factors for layer in self.layers])
             self.num_vars = sum([layer.num_vars for layer in self.layers])
             self.num_params = sum([layer.num_params for layer in self.layers])
             self.is_reparam = all(['reparam' in layer.__class__.__dict__
                                    for layer in self.layers])
-<<<<<<< HEAD
             self.is_normal = all([isinstance(layer, Normal)
                                   for layer in self.layers])
-=======
             self.sample_tensor = [layer.sample_tensor for layer in self.layers]
->>>>>>> f53b06cc
 
     def add(self, layer):
         """
@@ -45,11 +39,8 @@
         self.num_vars += layer.num_vars
         self.num_params += layer.num_params
         self.is_reparam = self.is_reparam and 'reparam' in layer.__class__.__dict__
-<<<<<<< HEAD
         self.is_normal = self.is_normal and isinstance(layer, Normal)
-=======
         self.sample_tensor += [layer.sample_tensor]
->>>>>>> f53b06cc
 
     def sample(self, x, size=1, score=True):
         """

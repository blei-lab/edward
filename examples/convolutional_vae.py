--- conflicted
+++ resolved
@@ -65,13 +65,9 @@
     log p(x | z) = log Bernoulli(x | p = neural_network(z))
      = sum_{n=1}^N sum_{i=1}^{28*28} log Bernoulli (x_{n,i} | p_{n,i})
     """
-<<<<<<< HEAD
-    return tf.reduce_sum(bernoulli.logpmf(xs['x'], p=self.neural_network(z['z'])))
-=======
     return tf.pack([
         tf.reduce_sum(bernoulli.logpmf(xs['x'], p=self.neural_network(z)))
-        for z in tf.unpack(zs)])
->>>>>>> 28262f21
+        for z in tf.unpack(zs['z'])])
 
   def sample_prior(self, n):
     """

--- conflicted
+++ resolved
@@ -21,35 +21,20 @@
 
 
 class BetaBernoulli(PythonModel):
-<<<<<<< HEAD
-    """p(x, z) = Bernoulli(x | z) * Beta(z | 1, 1)"""
-    def _py_log_prob(self, xs, zs):
-        # This example is written for pedagogy. We recommend
-        # vectorizing operations in practice.
-        xs = xs['x']
-        ps = zs['p']
-        n_samples = ps.shape[0]
-        lp = np.zeros(n_samples, dtype=np.float32)
-        for b in range(n_samples):
-            lp[b] = beta.logpdf(ps[b, :], a=1.0, b=1.0)
-            for n in range(xs.shape[0]):
-                lp[b] += bernoulli.logpmf(xs[n], p=ps[b, :])
-
-        return lp
-=======
   """p(x, z) = Bernoulli(x | z) * Beta(z | 1, 1)"""
   def _py_log_prob(self, xs, zs):
     # This example is written for pedagogy. We recommend
     # vectorizing operations in practice.
-    n_samples = zs.shape[0]
+    xs = xs['x']
+    ps = zs['p']
+    n_samples = ps.shape[0]
     lp = np.zeros(n_samples, dtype=np.float32)
     for b in range(n_samples):
-      lp[b] = beta.logpdf(zs[b, :], a=1.0, b=1.0)
-      for n in range(xs['x'].shape[0]):
-        lp[b] += bernoulli.logpmf(xs['x'][n], p=zs[b, :])
+      lp[b] = beta.logpdf(ps[b, :], a=1.0, b=1.0)
+      for n in range(xs.shape[0]):
+        lp[b] += bernoulli.logpmf(xs[n], p=ps[b, :])
 
     return lp
->>>>>>> f79e18e5
 
 
 ed.set_seed(42)
